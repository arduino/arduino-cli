//
// This file is part of arduino-cli.
//
// Copyright 2018 ARDUINO SA (http://www.arduino.cc/)
//
// This software is released under the GNU General Public License version 3,
// which covers the main part of arduino-cli.
// The terms of this license can be found at:
// https://www.gnu.org/licenses/gpl-3.0.en.html
//
// You can be released from the requirements of the above licenses by purchasing
// a commercial license. Buying such a license is mandatory if you want to modify or
// otherwise use the software for commercial activities involving the Arduino
// software without disclosing the source code of your own applications. To purchase
// a commercial license, send an email to license@arduino.cc.
//

package compile

import (
	"context"
	"errors"
	"fmt"
	"io"
	"path/filepath"
	"sort"
	"strings"

	"github.com/arduino/arduino-cli/arduino/cores"
	"github.com/arduino/arduino-cli/arduino/cores/packagemanager"
	"github.com/arduino/arduino-cli/arduino/sketches"
	"github.com/arduino/arduino-cli/cli"
	"github.com/arduino/arduino-cli/commands"
	"github.com/arduino/arduino-cli/legacy/builder"
	"github.com/arduino/arduino-cli/legacy/builder/i18n"
	"github.com/arduino/arduino-cli/legacy/builder/types"
	"github.com/arduino/arduino-cli/rpc"
	paths "github.com/arduino/go-paths-helper"
	properties "github.com/arduino/go-properties-orderedmap"
	"github.com/sirupsen/logrus"
)

func Compile(ctx context.Context, req *rpc.CompileReq, outStream io.Writer, errStream io.Writer) (*rpc.CompileResp, error) {
	pm := commands.GetPackageManager(req)
	if pm == nil {
		return nil, errors.New("invalid instance")
	}

	logrus.Info("Executing `arduino compile`")
	if req.GetSketchPath() == "" {
		return nil, fmt.Errorf("missing sketchPath")
	}
	sketchPath := paths.New(req.GetSketchPath())
	sketch, err := sketches.NewSketchFromPath(sketchPath)
	if err != nil {
		return nil, fmt.Errorf("opening sketch: %s", err)
	}

	fqbnIn := req.GetFqbn()
	if fqbnIn == "" && sketch != nil && sketch.Metadata != nil {
		fqbnIn = sketch.Metadata.CPU.Fqbn
	}
	if fqbnIn == "" {
		return nil, fmt.Errorf("no FQBN provided")
	}
	fqbn, err := cores.ParseFQBN(fqbnIn)
	if err != nil {
		return nil, fmt.Errorf("incorrect FQBN: %s", err)
	}

	targetPlatform := pm.FindPlatform(&packagemanager.PlatformReference{
		Package:              fqbn.Package,
		PlatformArchitecture: fqbn.PlatformArch,
	})
	if targetPlatform == nil || pm.GetInstalledPlatformRelease(targetPlatform) == nil {
		// TODO: Move this error message in `cli` module
		// errorMessage := fmt.Sprintf(
		// 	"\"%[1]s:%[2]s\" platform is not installed, please install it by running \""+
		// 		cli.AppName+" core install %[1]s:%[2]s\".", fqbn.Package, fqbn.PlatformArch)
		// formatter.PrintErrorMessage(errorMessage)
		return nil, fmt.Errorf("platform not installed")
	}

	builderCtx := &types.Context{}
	builderCtx.PackageManager = pm
	builderCtx.FQBN = fqbn
	builderCtx.SketchLocation = sketch.FullPath

	// FIXME: This will be redundant when arduino-builder will be part of the cli
	if packagesDir, err := cli.Config.HardwareDirectories(); err == nil {
		builderCtx.HardwareDirs = packagesDir
	} else {
		return nil, fmt.Errorf("cannot get hardware directories: %s", err)
	}

	if toolsDir, err := cli.Config.BundleToolsDirectories(); err == nil {
		builderCtx.ToolsDirs = toolsDir
	} else {
		return nil, fmt.Errorf("cannot get bundled tools directories: %s", err)
	}

	builderCtx.OtherLibrariesDirs = paths.NewPathList()
	builderCtx.OtherLibrariesDirs.Add(cli.Config.LibrariesDir())

	if req.GetBuildPath() != "" {
		builderCtx.BuildPath = paths.New(req.GetBuildPath())
		err = builderCtx.BuildPath.MkdirAll()
		if err != nil {
			return nil, fmt.Errorf("cannot create build directory: %s", err)
		}
	}

	builderCtx.Verbose = req.GetVerbose()

	builderCtx.CoreBuildCachePath = paths.TempDir().Join("arduino-core-cache")

	builderCtx.USBVidPid = req.GetVidPid()
	builderCtx.WarningsLevel = req.GetWarnings()

	if cli.GlobalFlags.Debug {
		builderCtx.DebugLevel = 100
	} else {
		builderCtx.DebugLevel = 5
	}

	builderCtx.CustomBuildProperties = append(req.GetBuildProperties(), "build.warn_data_percentage=75")

	if req.GetBuildCachePath() != "" {
		builderCtx.BuildCachePath = paths.New(req.GetBuildCachePath())
		err = builderCtx.BuildCachePath.MkdirAll()
		if err != nil {
			return nil, fmt.Errorf("cannot create build cache directory: %s", err)
		}
	}

	// Will be deprecated.
	builderCtx.ArduinoAPIVersion = "10607"

	// Check if Arduino IDE is installed and get it's libraries location.
	preferencesTxt := cli.Config.DataDir.Join("preferences.txt")
	ideProperties, err := properties.LoadFromPath(preferencesTxt)
	if err == nil {
		lastIdeSubProperties := ideProperties.SubTree("last").SubTree("ide")
		// Preferences can contain records from previous IDE versions. Find the latest one.
		var pathVariants []string
		for k := range lastIdeSubProperties.AsMap() {
			if strings.HasSuffix(k, ".hardwarepath") {
				pathVariants = append(pathVariants, k)
			}
		}
		sort.Strings(pathVariants)
		ideHardwarePath := lastIdeSubProperties.Get(pathVariants[len(pathVariants)-1])
		ideLibrariesPath := filepath.Join(filepath.Dir(ideHardwarePath), "libraries")
		builderCtx.BuiltInLibrariesDirs = paths.NewPathList(ideLibrariesPath)
	}

	builderCtx.ExecStdout = outStream
	builderCtx.ExecStderr = errStream
	builderCtx.SetLogger(i18n.LoggerToCustomStreams{Stdout: outStream, Stderr: errStream})
	if req.GetShowProperties() {
		err = builder.RunParseHardwareAndDumpBuildProperties(builderCtx)
	} else if req.GetPreprocess() {
		err = builder.RunPreprocess(builderCtx)
	} else {
		err = builder.RunBuilder(builderCtx)
	}

	if err != nil {
		return nil, fmt.Errorf("build failed: %s", err)
	}

	// FIXME: Make a function to obtain these info...
	outputPath := builderCtx.BuildProperties.ExpandPropsInString("{build.path}/{recipe.output.tmp_file}")
	ext := filepath.Ext(outputPath)

	// FIXME: Make a function to produce a better name...
	// Make the filename without the FQBN configs part
	fqbn.Configs = properties.NewMap()
	fqbnSuffix := strings.Replace(fqbn.String(), ":", ".", -1)

	var exportPath *paths.Path
	var exportFile string
<<<<<<< HEAD
	if flags.exportFile == "" {
		if sketch.FullPath.IsDir() {
			exportPath = sketch.FullPath
		} else {
			exportPath = sketch.FullPath.Parent()
		}
=======
	if req.GetExportFile() == "" {
		exportPath = sketch.FullPath
>>>>>>> 174c5245
		exportFile = sketch.Name + "." + fqbnSuffix
	} else {
		exportPath = paths.New(req.GetExportFile()).Parent()
		exportFile = paths.New(req.GetExportFile()).Base()
		if strings.HasSuffix(exportFile, ext) {
			exportFile = exportFile[:len(exportFile)-len(ext)]
		}
	}

	// Copy .hex file to sketch directory
	srcHex := paths.New(outputPath)
	dstHex := exportPath.Join(exportFile + ext)
	logrus.WithField("from", srcHex).WithField("to", dstHex).Print("copying sketch build output")
	if err = srcHex.CopyTo(dstHex); err != nil {
		return nil, fmt.Errorf("copying output file: %s", err)
	}

	// Copy .elf file to sketch directory
	srcElf := paths.New(outputPath[:len(outputPath)-3] + "elf")
	dstElf := exportPath.Join(exportFile + ".elf")
	logrus.WithField("from", srcElf).WithField("to", dstElf).Print("copying sketch build output")
	if err = srcElf.CopyTo(dstElf); err != nil {
		return nil, fmt.Errorf("copying elf file: %s", err)
	}

	return &rpc.CompileResp{}, nil
}<|MERGE_RESOLUTION|>--- conflicted
+++ resolved
@@ -180,17 +180,12 @@
 
 	var exportPath *paths.Path
 	var exportFile string
-<<<<<<< HEAD
-	if flags.exportFile == "" {
+	if req.GetExportFile() == "" {
 		if sketch.FullPath.IsDir() {
 			exportPath = sketch.FullPath
 		} else {
 			exportPath = sketch.FullPath.Parent()
 		}
-=======
-	if req.GetExportFile() == "" {
-		exportPath = sketch.FullPath
->>>>>>> 174c5245
 		exportFile = sketch.Name + "." + fqbnSuffix
 	} else {
 		exportPath = paths.New(req.GetExportFile()).Parent()
