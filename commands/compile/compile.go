// This file is part of arduino-cli.
//
// Copyright 2020 ARDUINO SA (http://www.arduino.cc/)
//
// This software is released under the GNU General Public License version 3,
// which covers the main part of arduino-cli.
// The terms of this license can be found at:
// https://www.gnu.org/licenses/gpl-3.0.en.html
//
// You can be released from the requirements of the above licenses by purchasing
// a commercial license. Buying such a license is mandatory if you want to
// modify or otherwise use the software for commercial activities involving the
// Arduino software without disclosing the source code of your own applications.
// To purchase a commercial license, send an email to license@arduino.cc.

package compile

import (
	"context"
	"fmt"
	"io"
	"sort"
	"strings"

	"github.com/arduino/arduino-cli/arduino"
	bldr "github.com/arduino/arduino-cli/arduino/builder"
	"github.com/arduino/arduino-cli/arduino/cores"
	"github.com/arduino/arduino-cli/arduino/cores/packagemanager"
	"github.com/arduino/arduino-cli/arduino/sketch"
	"github.com/arduino/arduino-cli/buildcache"
	"github.com/arduino/arduino-cli/commands"
	"github.com/arduino/arduino-cli/configuration"
	"github.com/arduino/arduino-cli/i18n"
	"github.com/arduino/arduino-cli/inventory"
	"github.com/arduino/arduino-cli/legacy/builder"
	"github.com/arduino/arduino-cli/legacy/builder/types"
	rpc "github.com/arduino/arduino-cli/rpc/cc/arduino/cli/commands/v1"
	paths "github.com/arduino/go-paths-helper"
	"github.com/sirupsen/logrus"
)

var tr = i18n.Tr

// Compile FIXMEDOC
func Compile(ctx context.Context, req *rpc.CompileRequest, outStream, errStream io.Writer, progressCB rpc.TaskProgressCB) (r *rpc.CompileResponse, e error) {

	// There is a binding between the export binaries setting and the CLI flag to explicitly set it,
	// since we want this binding to work also for the gRPC interface we must read it here in this
	// package instead of the cli/compile one, otherwise we'd lose the binding.
	exportBinaries := configuration.Settings.GetBool("sketch.always_export_binaries")
	// If we'd just read the binding in any case, even if the request sets the export binaries setting,
	// the settings value would always overwrite the request one and it wouldn't have any effect
	// setting it for individual requests. To solve this we use a wrapper.BoolValue to handle
	// the optionality of this property, otherwise we would have no way of knowing if the property
	// was set in the request or it's just the default boolean value.
	if reqExportBinaries := req.GetExportBinaries(); reqExportBinaries != nil {
		exportBinaries = reqExportBinaries.Value
	}

	pme, release := commands.GetPackageManagerExplorer(req)
	if pme == nil {
		return nil, &arduino.InvalidInstanceError{}
	}
	defer release()

	lm := commands.GetLibraryManager(req)
	if lm == nil {
		return nil, &arduino.InvalidInstanceError{}
	}

	logrus.Tracef("Compile %s for %s started", req.GetSketchPath(), req.GetFqbn())
	if req.GetSketchPath() == "" {
		return nil, &arduino.MissingSketchPathError{}
	}
	sketchPath := paths.New(req.GetSketchPath())
	sk, err := sketch.New(sketchPath)
	if err != nil {
		return nil, &arduino.CantOpenSketchError{Cause: err}
	}

	fqbnIn := req.GetFqbn()
	if fqbnIn == "" && sk != nil {
		fqbnIn = sk.GetDefaultFQBN()
	}
	if fqbnIn == "" {
		return nil, &arduino.MissingFQBNError{}
	}

	fqbn, err := cores.ParseFQBN(fqbnIn)
	if err != nil {
		return nil, &arduino.InvalidFQBNError{Cause: err}
	}

	targetPlatform := pme.FindPlatform(&packagemanager.PlatformReference{
		Package:              fqbn.Package,
		PlatformArchitecture: fqbn.PlatformArch,
	})
	if targetPlatform == nil || pme.GetInstalledPlatformRelease(targetPlatform) == nil {
		return nil, &arduino.PlatformNotFoundError{
			Platform: fmt.Sprintf("%s:%s", fqbn.Package, fqbn.PlatformArch),
			Cause:    fmt.Errorf(tr("platform not installed")),
		}
	}

	// At the current time we do not have a way of knowing if a board supports the secure boot or not,
	// so, if the flags to override the default keys are used, we try override the corresponding platform property nonetheless.
	// It's not possible to use the default name for the keys since there could be more tools to sign and encrypt.
	// So it's mandatory to use all three flags to sign and encrypt the binary
	securityKeysOverride := []string{}
	if req.KeysKeychain != "" && req.SignKey != "" && req.EncryptKey != "" {
		securityKeysOverride = append(securityKeysOverride, "build.keys.keychain="+req.KeysKeychain, "build.keys.sign_key="+req.GetSignKey(), "build.keys.encrypt_key="+req.EncryptKey)
	}

	builderCtx := &types.Context{}
	builderCtx.PackageManager = pme
	if pme.GetProfile() != nil {
		builderCtx.LibrariesManager = lm
	}
	builderCtx.UseCachedLibrariesResolution = req.GetSkipLibrariesDiscovery()
	builderCtx.FQBN = fqbn
	builderCtx.Sketch = sk
	builderCtx.ProgressCB = progressCB

	// FIXME: This will be redundant when arduino-builder will be part of the cli
	builderCtx.HardwareDirs = configuration.HardwareDirectories(configuration.Settings)
	builderCtx.BuiltInToolsDirs = configuration.BuiltinToolsDirectories(configuration.Settings)

	// FIXME: This will be redundant when arduino-builder will be part of the cli
	builderCtx.OtherLibrariesDirs = paths.NewPathList(req.GetLibraries()...)
	builderCtx.OtherLibrariesDirs.Add(configuration.LibrariesDir(configuration.Settings))
	builderCtx.LibraryDirs = paths.NewPathList(req.Library...)
	if req.GetBuildPath() == "" {
		builderCtx.BuildPath = sk.DefaultBuildPath()
	} else {
		builderCtx.BuildPath = paths.New(req.GetBuildPath()).Canonical()
	}
	if err = builderCtx.BuildPath.MkdirAll(); err != nil {
		return nil, &arduino.PermissionDeniedError{Message: tr("Cannot create build directory"), Cause: err}
	}

	buildcache.GetOrCreate(builderCtx.BuildPath)
	// cache is purged after compilation to not remove entries that might be required
	defer maybePurgeBuildCache()

	builderCtx.CompilationDatabase = bldr.NewCompilationDatabase(
		builderCtx.BuildPath.Join("compile_commands.json"),
	)

	builderCtx.Verbose = req.GetVerbose()

	// Optimize for debug
	builderCtx.OptimizeForDebug = req.GetOptimizeForDebug()
<<<<<<< HEAD
	builderCtx.CoreBuildCachePath = paths.TempDir().Join("arduino", "cores")
=======
>>>>>>> 58c6bc3c

	builderCtx.Jobs = int(req.GetJobs())

	builderCtx.USBVidPid = req.GetVidPid()
	builderCtx.WarningsLevel = req.GetWarnings()

	builderCtx.CustomBuildProperties = append(req.GetBuildProperties(), "build.warn_data_percentage=75")
	builderCtx.CustomBuildProperties = append(req.GetBuildProperties(), securityKeysOverride...)

	if req.GetBuildCachePath() == "" {
		builderCtx.CoreBuildCachePath = paths.TempDir().Join("arduino", "core-cache")
	} else {
		buildCachePath, err := paths.New(req.GetBuildCachePath()).Abs()
		if err != nil {
			return nil, &arduino.PermissionDeniedError{Message: tr("Cannot create build cache directory"), Cause: err}
		}
		if err := buildCachePath.MkdirAll(); err != nil {
			return nil, &arduino.PermissionDeniedError{Message: tr("Cannot create build cache directory"), Cause: err}
		}
		builderCtx.CoreBuildCachePath = buildCachePath.Join("core")
	}

	builderCtx.BuiltInLibrariesDirs = configuration.IDEBuiltinLibrariesDir(configuration.Settings)

	// Will be deprecated.
	builderCtx.ArduinoAPIVersion = "10607"

	builderCtx.Stdout = outStream
	builderCtx.Stderr = errStream
	builderCtx.Clean = req.GetClean()
	builderCtx.OnlyUpdateCompilationDatabase = req.GetCreateCompilationDatabaseOnly()
	builderCtx.SourceOverride = req.GetSourceOverride()

	r = &rpc.CompileResponse{}
	defer func() {
		if p := builderCtx.BuildPath; p != nil {
			r.BuildPath = p.String()
		}
		if pl := builderCtx.TargetPlatform; pl != nil {
			r.BoardPlatform = pl.ToRPCPlatformReference()
		}
		if pl := builderCtx.ActualPlatform; pl != nil {
			r.BuildPlatform = pl.ToRPCPlatformReference()
		}
	}()

	defer func() {
		buildProperties := builderCtx.BuildProperties
		if buildProperties == nil {
			return
		}
		keys := buildProperties.Keys()
		sort.Strings(keys)
		for _, key := range keys {
			r.BuildProperties = append(r.BuildProperties, key+"="+buildProperties.Get(key))
		}
	}()

	if req.GetShowProperties() {
		// Just get build properties and exit
		compileErr := builder.RunParseHardware(builderCtx)
		if compileErr != nil {
			compileErr = &arduino.CompileFailedError{Message: compileErr.Error()}
		}
		return r, compileErr
	}

	if req.GetPreprocess() {
		// Just output preprocessed source code and exit
		compileErr := builder.RunPreprocess(builderCtx)
		if compileErr != nil {
			compileErr = &arduino.CompileFailedError{Message: compileErr.Error()}
		}
		return r, compileErr
	}

	defer func() {
		importedLibs := []*rpc.Library{}
		for _, lib := range builderCtx.ImportedLibraries {
			rpcLib, err := lib.ToRPCLibrary()
			if err != nil {
				msg := tr("Error getting information for library %s", lib.Name) + ": " + err.Error() + "\n"
				errStream.Write([]byte(msg))
			}
			importedLibs = append(importedLibs, rpcLib)
		}
		r.UsedLibraries = importedLibs
	}()

	// if it's a regular build, go on...
	if err := builder.RunBuilder(builderCtx); err != nil {
		return r, &arduino.CompileFailedError{Message: err.Error()}
	}

	// If the export directory is set we assume you want to export the binaries
	if req.GetExportDir() != "" {
		exportBinaries = true
	}
	// If CreateCompilationDatabaseOnly is set, we do not need to export anything
	if req.GetCreateCompilationDatabaseOnly() {
		exportBinaries = false
	}
	if exportBinaries {
		var exportPath *paths.Path
		if exportDir := req.GetExportDir(); exportDir != "" {
			exportPath = paths.New(exportDir)
		} else {
			// Add FQBN (without configs part) to export path
			fqbnSuffix := strings.Replace(fqbn.StringWithoutConfig(), ":", ".", -1)
			exportPath = sk.FullPath.Join("build", fqbnSuffix)
		}
		logrus.WithField("path", exportPath).Trace("Saving sketch to export path.")
		if err := exportPath.MkdirAll(); err != nil {
			return r, &arduino.PermissionDeniedError{Message: tr("Error creating output dir"), Cause: err}
		}

		// Copy all "sketch.ino.*" artifacts to the export directory
		baseName, ok := builderCtx.BuildProperties.GetOk("build.project_name") // == "sketch.ino"
		if !ok {
			return r, &arduino.MissingPlatformPropertyError{Property: "build.project_name"}
		}
		buildFiles, err := builderCtx.BuildPath.ReadDir()
		if err != nil {
			return r, &arduino.PermissionDeniedError{Message: tr("Error reading build directory"), Cause: err}
		}
		buildFiles.FilterPrefix(baseName)
		for _, buildFile := range buildFiles {
			exportedFile := exportPath.Join(buildFile.Base())
			logrus.
				WithField("src", buildFile).
				WithField("dest", exportedFile).
				Trace("Copying artifact.")
			if err = buildFile.CopyTo(exportedFile); err != nil {
				return r, &arduino.PermissionDeniedError{Message: tr("Error copying output file %s", buildFile), Cause: err}
			}
		}
	}

	r.ExecutableSectionsSize = builderCtx.ExecutableSectionsSize.ToRPCExecutableSectionSizeArray()

	logrus.Tracef("Compile %s for %s successful", sk.Name, fqbnIn)

	return r, nil
}

// maybePurgeBuildCache runs the build files cache purge if the policy conditions are met.
func maybePurgeBuildCache() {

	compilationsBeforePurge := configuration.Settings.GetUint("build_cache.compilations_before_purge")
	// 0 means never purge
	if compilationsBeforePurge == 0 {
		return
	}
	compilationSinceLastPurge := inventory.Store.GetUint("build_cache.compilation_count_since_last_purge")
	compilationSinceLastPurge++
	inventory.Store.Set("build_cache.compilation_count_since_last_purge", compilationSinceLastPurge)
	defer inventory.WriteStore()
	if compilationsBeforePurge == 0 || compilationSinceLastPurge < compilationsBeforePurge {
		return
	}
	inventory.Store.Set("build_cache.compilation_count_since_last_purge", 0)
	cacheTTL := configuration.Settings.GetDuration("build_cache.ttl").Abs()
	buildcache.Purge(paths.TempDir().Join("arduino", "cores"), cacheTTL)
	buildcache.Purge(paths.TempDir().Join("arduino", "sketches"), cacheTTL)
}<|MERGE_RESOLUTION|>--- conflicted
+++ resolved
@@ -150,10 +150,6 @@
 
 	// Optimize for debug
 	builderCtx.OptimizeForDebug = req.GetOptimizeForDebug()
-<<<<<<< HEAD
-	builderCtx.CoreBuildCachePath = paths.TempDir().Join("arduino", "cores")
-=======
->>>>>>> 58c6bc3c
 
 	builderCtx.Jobs = int(req.GetJobs())
 
@@ -164,7 +160,7 @@
 	builderCtx.CustomBuildProperties = append(req.GetBuildProperties(), securityKeysOverride...)
 
 	if req.GetBuildCachePath() == "" {
-		builderCtx.CoreBuildCachePath = paths.TempDir().Join("arduino", "core-cache")
+		builderCtx.CoreBuildCachePath = paths.TempDir().Join("arduino", "cores")
 	} else {
 		buildCachePath, err := paths.New(req.GetBuildCachePath()).Abs()
 		if err != nil {
